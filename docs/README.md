--- conflicted
+++ resolved
@@ -34,12 +34,7 @@
 
 - Simultaneous multi-chain search (`--chain all`).
 - Shared + per-chain **regex rule sets**.
-<<<<<<< HEAD
 - Encrypted key storage.
-=======
-- Encrypted key storage (if enabled).
-- Automatic migration from old combined regex formats (if implemented in code).
->>>>>>> 472694a5
 - Threaded processing for performance.
 - Clean, colorized terminal output (via `rich`).
 - Configurable runtime via `config/settings.py`.
@@ -143,10 +138,6 @@
 ```python
 THREADS = 4
 SAVE_KEYS = True
-<<<<<<< HEAD
-=======
-OUTPUT_DIR = "output"
->>>>>>> 472694a5
 AUTOSAVE = 1              # 1 = enabled, 0 = disabled
 MNEMONIC_WORDS = 24       # 12|24 -> 24 is standard and more secure... use 12 at your own risk.
 MAX_HITS_PER_LABEL = 25
@@ -224,16 +215,13 @@
 ├── dependency-installs/
 │   └── requirements.txt
 ├── docs/                      # Documentation (optional)
-<<<<<<< HEAD
 ├── vane/                      # Generated
 │   ├── dashboard.html         # Session tracker
 │   ├── kdf_salt               # Salt for encryption
 │   ├── vanity.log             # log files
 │   └── sol/eth/ton            # folders generated when you generate wallets for a chain
 │       └── encrypted wallets  # encrypted wallets & phrases
-=======
 ├── vane/                      # Generated (ignored if in .gitignore)
->>>>>>> 472694a5
 ├── LICENSE
 └── README.md
 ```
